"""Setup HACS."""
from datetime import datetime
from aiogithubapi import AIOGitHubAPIException, GitHub
from homeassistant.components.lovelace.system_health import system_health_info
from homeassistant.const import EVENT_HOMEASSISTANT_STARTED
from homeassistant.const import __version__ as HAVERSION
from homeassistant.exceptions import ConfigEntryNotReady, HomeAssistantError
from homeassistant.helpers.aiohttp_client import async_create_clientsession
from homeassistant.helpers.event import async_call_later

from custom_components.hacs.const import DOMAIN, INTEGRATION_VERSION, STARTUP
from custom_components.hacs.enums import HacsDisabledReason, HacsStage
from custom_components.hacs.hacsbase.configuration import Configuration
from custom_components.hacs.hacsbase.data import HacsData
from custom_components.hacs.helpers.functions.constrains import check_constrains
from custom_components.hacs.helpers.functions.remaining_github_calls import (
    get_fetch_updates_for,
)
from custom_components.hacs.operational.reload import async_reload_entry
from custom_components.hacs.operational.remove import async_remove_entry
from custom_components.hacs.operational.setup_actions.clear_storage import (
    async_clear_storage,
)
from custom_components.hacs.operational.setup_actions.frontend import (
    async_setup_frontend,
)
from custom_components.hacs.operational.setup_actions.load_hacs_repository import (
    async_load_hacs_repository,
)
from custom_components.hacs.operational.setup_actions.sensor import async_add_sensor
from custom_components.hacs.operational.setup_actions.websocket_api import (
    async_setup_hacs_websockt_api,
)
from custom_components.hacs.share import get_hacs

from ..manager import HacsRepositoryManager


async def _async_common_setup(hass):
    """Common setup stages."""
    hacs = get_hacs()
    hacs.hass = hass
    hacs.system.running = True
    hacs.session = async_create_clientsession(hass)


async def async_setup_entry(hass, config_entry):
    """Set up this integration using UI."""
    from homeassistant import config_entries

    hacs = get_hacs()
    if hass.data.get(DOMAIN) is not None:
        return False
    if config_entry.source == config_entries.SOURCE_IMPORT:
        hass.async_create_task(hass.config_entries.async_remove(config_entry.entry_id))
        return False

    await _async_common_setup(hass)

    hacs.configuration = Configuration.from_dict(
        config_entry.data, config_entry.options
    )
    hacs.configuration.config_type = "flow"
    hacs.configuration.config_entry = config_entry

    return await async_startup_wrapper_for_config_entry()


async def async_setup(hass, config):
    """Set up this integration using yaml."""
    hacs = get_hacs()
    if DOMAIN not in config:
        return True
    if hacs.configuration and hacs.configuration.config_type == "flow":
        return True

    await _async_common_setup(hass)

    hacs.configuration = Configuration.from_dict(config[DOMAIN])
    hacs.configuration.config_type = "yaml"
    await async_startup_wrapper_for_yaml()
    return True


async def async_startup_wrapper_for_config_entry():
    """Startup wrapper for ui config."""
    hacs = get_hacs()
    hacs.configuration.config_entry.add_update_listener(async_reload_entry)
    try:
        startup_result = await async_hacs_startup()
    except AIOGitHubAPIException:
        startup_result = False
    if not startup_result:
        raise ConfigEntryNotReady
    hacs.enable()
    return startup_result


async def async_startup_wrapper_for_yaml(_=None):
    """Startup wrapper for yaml config."""
    hacs = get_hacs()
    try:
        startup_result = await async_hacs_startup()
    except AIOGitHubAPIException:
        startup_result = False

    if not startup_result:
        hacs.log.info("Could not setup HACS, trying again in 15 min")
        async_call_later(hacs.hass, 900, async_startup_wrapper_for_yaml)
        return
    hacs.enable()


async def async_hacs_startup():
    """HACS startup tasks."""
    hacs = get_hacs()
    hacs.hass.data[DOMAIN] = hacs

    try:
        lovelace_info = await system_health_info(hacs.hass)
    except (TypeError, HomeAssistantError):
        # If this happens, the users YAML is not valid, we assume YAML mode
        lovelace_info = {"mode": "yaml"}
    hacs.log.debug(f"Configuration type: {hacs.configuration.config_type}")
    hacs.version = INTEGRATION_VERSION
    hacs.log.info(STARTUP)
    hacs.core.config_path = hacs.hass.config.path()
    hacs.system.ha_version = HAVERSION

    # Setup websocket API
    await async_setup_hacs_websockt_api()

    # Set up frontend
    await async_setup_frontend()

    # Clear old storage files
    await async_clear_storage()

    hacs.system.lovelace_mode = lovelace_info.get("mode", "yaml")
    hacs.enable()
    hacs.github = GitHub(
        hacs.configuration.token, async_create_clientsession(hacs.hass)
    )
    hacs.data = HacsData()
    hacs.manager = HacsRepositoryManager(hacs)

    can_update = await get_fetch_updates_for(hacs.github)
    if can_update is None:
        hacs.log.critical("Your GitHub token is not valid")
<<<<<<< HEAD
        hacs.disable(HacsDisabledReason.TOKEN)
=======
        hacs.disable(HacsDisabledReason.INVALID_TOKEN)
>>>>>>> fb9b64f4
        return False

    if can_update != 0:
        hacs.log.debug(f"Can update {can_update} repositories")
    else:
        reset = datetime.fromtimestamp(int(hacs.github.client.ratelimits.reset))
        hacs.log.error(
            "HACS is ratelimited, HACS will resume setup when the limit is cleared (%02d:%02d:%02d)",
            reset.hour,
            reset.minute,
            reset.second,
        )
        hacs.disable(HacsDisabledReason.RATE_LIMIT)
        return False

    # Check HACS Constrains
    if not await hacs.hass.async_add_executor_job(check_constrains):
        if hacs.configuration.config_type == "flow":
            if hacs.configuration.config_entry is not None:
                await async_remove_entry(hacs.hass, hacs.configuration.config_entry)
        hacs.disable(HacsDisabledReason.CONSTRAINS)
        return False

    # Load HACS
    if not await async_load_hacs_repository():
        if hacs.configuration.config_type == "flow":
            if hacs.configuration.config_entry is not None:
                await async_remove_entry(hacs.hass, hacs.configuration.config_entry)
<<<<<<< HEAD
        hacs.disable(HacsDisabledReason.CONSTRAINS)
=======
        hacs.disable(HacsDisabledReason.LOAD_HACS)
>>>>>>> fb9b64f4
        return False

    # Restore from storefiles
    if not await hacs.data.restore():
        hacs_repo = hacs.get_by_name("hacs/integration")
        hacs_repo.pending_restart = True
        if hacs.configuration.config_type == "flow":
            if hacs.configuration.config_entry is not None:
                await async_remove_entry(hacs.hass, hacs.configuration.config_entry)
        hacs.disable(HacsDisabledReason.RESTORE)
        return False

    # Setup startup tasks
    if hacs.status.new or hacs.configuration.config_type == "flow":
        async_call_later(hacs.hass, 5, hacs.startup_tasks)
    else:
        if hacs.hass.state == "RUNNING":
            async_call_later(hacs.hass, 5, hacs.startup_tasks)
        else:
            hacs.hass.bus.async_listen_once(
                EVENT_HOMEASSISTANT_STARTED, hacs.startup_tasks
            )

    # Set up sensor
    await async_add_sensor()

    # Mischief managed!
    await hacs.async_set_stage(HacsStage.WAITING)
    hacs.log.info(
        "Setup complete, waiting for Home Assistant before startup tasks starts"
    )
    return True<|MERGE_RESOLUTION|>--- conflicted
+++ resolved
@@ -147,11 +147,7 @@
     can_update = await get_fetch_updates_for(hacs.github)
     if can_update is None:
         hacs.log.critical("Your GitHub token is not valid")
-<<<<<<< HEAD
-        hacs.disable(HacsDisabledReason.TOKEN)
-=======
         hacs.disable(HacsDisabledReason.INVALID_TOKEN)
->>>>>>> fb9b64f4
         return False
 
     if can_update != 0:
@@ -180,11 +176,7 @@
         if hacs.configuration.config_type == "flow":
             if hacs.configuration.config_entry is not None:
                 await async_remove_entry(hacs.hass, hacs.configuration.config_entry)
-<<<<<<< HEAD
-        hacs.disable(HacsDisabledReason.CONSTRAINS)
-=======
         hacs.disable(HacsDisabledReason.LOAD_HACS)
->>>>>>> fb9b64f4
         return False
 
     # Restore from storefiles
