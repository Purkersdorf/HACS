--- conflicted
+++ resolved
@@ -2,12 +2,8 @@
 from __future__ import annotations
 
 from asyncio import sleep
-<<<<<<< HEAD
 from collections.abc import Coroutine
-from datetime import datetime
-=======
 from datetime import UTC, datetime
->>>>>>> 6d843650
 import os
 import pathlib
 import shutil
