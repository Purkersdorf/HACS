""""Hacs base setup task."""
# pylint: disable=abstract-method
from __future__ import annotations

from abc import abstractmethod
from datetime import timedelta
from timeit import default_timer as timer

from homeassistant.core import HomeAssistant

from ..enums import HacsStage, HacsTaskType
from ..mixin import HacsMixin, LogMixin


class HacsTaskBase(HacsMixin, LogMixin):
<<<<<<< HEAD
    """ "Hacs task base."""
=======
    """Hacs task base."""
>>>>>>> 640d8185

    hass: HomeAssistant

    type = HacsTaskType.BASE

    def __init__(self) -> None:
        self.hass = self.hacs.hass

    @property
    def slug(self) -> str:
        """Return the check slug."""
        return self.__class__.__module__.rsplit(".", maxsplit=1)[-1]

    async def execute_task(self, *_, **__) -> None:
        """Execute the task defined in subclass."""
        if self.hacs.system.disabled:
            self.log.warning(
                "Skipping task %s, HACS is disabled - %s",
                self.slug,
                self.hacs.system.disabled_reason,
            )
            return
        self.log.info("Executing task: %s", self.slug)
        start_time = timer()

        try:
            if task := getattr(self, "execute", None):
                await self.hass.async_add_executor_job(task)
            elif task := getattr(self, "async_execute", None):
                await task()  # pylint: disable=not-callable
            else:
                raise NotImplementedError(f"{self.slug} does not have a execute method defined.")
        except BaseException as exception:  # pylint: disable=broad-except
            self.log.error("Task %s failed: %s", self.slug, exception)

        else:
            self.log.debug(
                "Task %s took " "%.2f seconds to complete",
                self.slug,
                timer() - start_time,
            )


class HacsTaskEventBase(HacsTaskBase):
<<<<<<< HEAD
    """ "HacsTaskEventBase."""
=======
    """HacsTaskEventBase."""
>>>>>>> 640d8185

    type = HacsTaskType.EVENT
    events: list[str] = []


class HacsTaskScheduleBase(HacsTaskBase):
<<<<<<< HEAD
    """ "HacsTaskScheduleBase."""
=======
    """HacsTaskScheduleBase."""
>>>>>>> 640d8185

    type = HacsTaskType.SCHEDULE

    @property
    @abstractmethod
    def schedule(self) -> timedelta:
        """Return the schedule."""
        raise NotImplementedError


class HacsTaskManualBase(HacsTaskBase):
<<<<<<< HEAD
    """ "HacsTaskManualBase."""
=======
    """HacsTaskManualBase."""
>>>>>>> 640d8185

    type = HacsTaskType.MANUAL


class HacsTaskRuntimeBase(HacsTaskBase):
<<<<<<< HEAD
    """ "HacsTaskRuntimeBase."""
=======
    """HacsTaskRuntimeBase."""
>>>>>>> 640d8185

    type = HacsTaskType.RUNTIME
    stages = list(HacsStage)<|MERGE_RESOLUTION|>--- conflicted
+++ resolved
@@ -13,11 +13,7 @@
 
 
 class HacsTaskBase(HacsMixin, LogMixin):
-<<<<<<< HEAD
-    """ "Hacs task base."""
-=======
     """Hacs task base."""
->>>>>>> 640d8185
 
     hass: HomeAssistant
 
@@ -62,22 +58,14 @@
 
 
 class HacsTaskEventBase(HacsTaskBase):
-<<<<<<< HEAD
-    """ "HacsTaskEventBase."""
-=======
     """HacsTaskEventBase."""
->>>>>>> 640d8185
 
     type = HacsTaskType.EVENT
     events: list[str] = []
 
 
 class HacsTaskScheduleBase(HacsTaskBase):
-<<<<<<< HEAD
-    """ "HacsTaskScheduleBase."""
-=======
     """HacsTaskScheduleBase."""
->>>>>>> 640d8185
 
     type = HacsTaskType.SCHEDULE
 
@@ -89,21 +77,13 @@
 
 
 class HacsTaskManualBase(HacsTaskBase):
-<<<<<<< HEAD
-    """ "HacsTaskManualBase."""
-=======
     """HacsTaskManualBase."""
->>>>>>> 640d8185
 
     type = HacsTaskType.MANUAL
 
 
 class HacsTaskRuntimeBase(HacsTaskBase):
-<<<<<<< HEAD
-    """ "HacsTaskRuntimeBase."""
-=======
     """HacsTaskRuntimeBase."""
->>>>>>> 640d8185
 
     type = HacsTaskType.RUNTIME
     stages = list(HacsStage)